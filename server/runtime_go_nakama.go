--- conflicted
+++ resolved
@@ -2053,7 +2053,7 @@
 		return nil, nil, err
 	}
 
-	return MultiUpdate(ctx, n.logger, n.db, accountUpdateOps, storageWriteOps, walletUpdateOps, updateLedger)
+	return MultiUpdate(ctx, n.logger, n.db, n.metrics, accountUpdateOps, storageWriteOps, walletUpdateOps, updateLedger)
 }
 
 func (n *RuntimeGoNakamaModule) MultiUpdateTx(ctx context.Context, tx *sql.Tx, accountUpdates []*runtime.AccountUpdate, storageWrites []*runtime.StorageWrite, walletUpdates []*runtime.WalletUpdate, updateLedger bool) ([]*api.StorageObjectAck, []*runtime.WalletUpdateResult, error) {
@@ -2062,11 +2062,7 @@
 		return nil, nil, err
 	}
 
-<<<<<<< HEAD
 	return MultiUpdateTx(ctx, n.logger, tx, accountUpdateOps, storageWriteOps, walletUpdateOps, updateLedger)
-=======
-	return MultiUpdate(ctx, n.logger, n.db, n.metrics, accountUpdateOps, storageWriteOps, walletUpdateOps, updateLedger)
->>>>>>> 2000e4b8
 }
 
 // @group leaderboards
